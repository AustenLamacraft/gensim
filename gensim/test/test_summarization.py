--- conflicted
+++ resolved
@@ -129,12 +129,7 @@
             expected_summary_length = int(len(corpus) * ratio)
 
             self.assertEqual(len(selected_docs), expected_summary_length)
-
-<<<<<<< HEAD
-if __name__ == '__main__':
-    logging.basicConfig(format='%(asctime)s : %(levelname)s : %(message)s', level=logging.DEBUG)
-    unittest.main()
-=======
+            
     def test_keywords_runs(self):
         pre_path = os.path.join(os.path.dirname(__file__), 'test_data')
 
@@ -149,4 +144,7 @@
 
         kwds_lst = keywords(text, split=True)
         self.assertTrue(len(kwds_lst))
->>>>>>> c6808427
+
+if __name__ == '__main__':
+    logging.basicConfig(format='%(asctime)s : %(levelname)s : %(message)s', level=logging.DEBUG)
+    unittest.main()
